# This file is part of the pyMOR project (https://www.pymor.org).
# Copyright 2013-2021 pyMOR developers and contributors. All rights reserved.
# License: BSD 2-Clause License (https://opensource.org/licenses/BSD-2-Clause)

import numpy as np

from pymor.algorithms.timestepping import TimeStepper
from pymor.models.interface import Model
from pymor.operators.constructions import IdentityOperator, VectorOperator, ZeroOperator, ConstantOperator
from pymor.vectorarrays.interface import VectorArray
from pymor.vectorarrays.numpy import NumpyVectorSpace


class StationaryModel(Model):
    """Generic class for models of stationary problems.

    This class describes discrete problems given by the equation::

        L(u(μ), μ) = F(μ)

    with a vector-like right-hand side F and a (possibly non-linear) operator L.

    Note that even when solving a variational formulation where F is a
    functional and not a vector, F has to be specified as a vector-like
    |Operator| (mapping scalars to vectors). This ensures that in the complex
    case both L and F are anti-linear in the test variable.

    Parameters
    ----------
    operator
        The |Operator| L.
    rhs
        The vector F. Either a |VectorArray| of length 1 or a vector-like
        |Operator|.
    output_functional
        |Operator| mapping a given solution to the model output. In many applications,
        this will be a |Functional|, i.e. an |Operator| mapping to scalars.
        This is not required, however.
    products
        A dict of inner product |Operators| defined on the discrete space the
        problem is posed on. For each product with key `'x'` a corresponding
        attribute `x_product`, as well as a norm method `x_norm` is added to
        the model.
    error_estimator
        An error estimator for the problem. This can be any object with
        an `estimate_error(U, mu, m)` method. If `error_estimator` is
        not `None`, an `estimate_error(U, mu)` method is added to the
        model which will call `error_estimator.estimate_error(U, mu, self)`.
    visualizer
        A visualizer for the problem. This can be any object with
        a `visualize(U, m, ...)` method. If `visualizer`
        is not `None`, a `visualize(U, *args, **kwargs)` method is added
        to the model which forwards its arguments to the
        visualizer's `visualize` method.
    name
        Name of the model.
    """

    _compute_allowed_kwargs = frozenset({'use_adjoint'})

    def __init__(self, operator, rhs, output_functional=None, products=None,
                 error_estimator=None, visualizer=None, name=None):

        if isinstance(rhs, VectorArray):
            assert rhs in operator.range
            rhs = VectorOperator(rhs, name='rhs')
        output_functional = output_functional or ZeroOperator(NumpyVectorSpace(0), operator.source)

        assert rhs.range == operator.range and rhs.source.is_scalar and rhs.linear
        assert output_functional.source == operator.source

        super().__init__(products=products, error_estimator=error_estimator, visualizer=visualizer, name=name)

        self.__auto_init(locals())
        self.solution_space = operator.source
        self.linear = operator.linear and output_functional.linear
        self.dim_output = output_functional.range.dim

    def __str__(self):
        return (
            f'{self.name}\n'
            f'    class: {self.__class__.__name__}\n'
            f'    {"linear" if self.linear else "non-linear"}\n'
            f'    solution_space:  {self.solution_space}\n'
            f'    dim_output:      {self.dim_output}\n'
        )

    def _compute_solution(self, mu=None, **kwargs):
        return self.operator.apply_inverse(self.rhs.as_range_array(mu), mu=mu)

    def _compute_solution_d_mu_single_direction(self, parameter, index, solution, mu):
        lhs_d_mu = self.operator.d_mu(parameter, index).apply(solution, mu=mu)
        rhs_d_mu = self.rhs.d_mu(parameter, index).as_range_array(mu)
        rhs = rhs_d_mu - lhs_d_mu
        return self.operator.jacobian(solution, mu=mu).apply_inverse(rhs)

    def _compute_output_d_mu(self, solution, mu, return_array=False, use_adjoint=None):
        """Compute the gradient of the output functional  w.r.t. the parameters.

        Parameters
        ----------
        solution
            Internal model state for the given |Parameter value|
        mu
            |Parameter value| for which to compute the gradient
        return_array
            if `True`, return the output gradient as a |NumPy array|.
            Otherwise, return a dict of gradients for each |Parameter|.
        use_adjoint
            if `None` use standard approach, if `True`, use
            the adjoint solution for a more efficient way of computing the gradient.
            See Section 1.6.2 in :cite:`HPUU09` for more details.
            So far, the adjoint approach is only valid for linear models.

        Returns
        -------
        The gradient as a |NumPy array| or a dict of |NumPy arrays|.
        """
        if use_adjoint is None:
            use_adjoint = True if (self.output_functional.linear and self.operator.linear) else False
        if not use_adjoint:
            return super()._compute_output_d_mu(solution, mu, return_array)
        else:
            assert self.operator.linear
            assert self.output_functional.linear
            dual_solutions = self.operator.range.empty()
            for d in range(self.output_functional.range.dim):
                dual_problem = self.with_(operator=self.operator.H, rhs=self.output_functional.H.as_range_array(mu)[d])
                dual_solutions.append(dual_problem.solve(mu))
            gradients = [] if return_array else {}
            for (parameter, size) in self.parameters.items():
                result = []
                for index in range(size):
                    output_partial_dmu = self.output_functional.d_mu(parameter, index).apply(solution,
                                                                                             mu=mu).to_numpy()[0]
                    lhs_d_mu = self.operator.d_mu(parameter, index).apply2(dual_solutions, solution, mu=mu)[:, 0]
                    rhs_d_mu = self.rhs.d_mu(parameter, index).apply_adjoint(dual_solutions, mu=mu).to_numpy()[:, 0]
                    result.append(output_partial_dmu + rhs_d_mu - lhs_d_mu)
                result = np.array(result)
                if return_array:
                    gradients.extend(result)
                else:
                    gradients[parameter] = result
        if return_array:
            return np.array(gradients)
        else:
            return gradients

    def deaffinize(self, arg):
        """Build |Model| with linear solution space.

        For many |Models| the solution manifold is contained in an
        affine subspace of the :attr:`~pymor.models.interface.Model.solution_space`,
        e.g. the affine space of functions with certain fixed boundary values.
        Most MOR techniques, however, construct linear approximation spaces, which
        are not fully contained in this affine subspace, even if these spaces are
        created using snapshot vectors from the subspace. Depending on the
        FOM, neglecting the affine structure of the solution space may lead to bad
        approximations or even an ill-posed ROM. A standard approach to circumvent
        this issue is to replace the FOM with an equivalent |Model| with linear
        solution space. This method can be used to obtain such a |Model|.

        Given a vector `u_0` from the affine solution space, the returned
        :class:`StationaryModel` is equivalent to solving::

            L(u(μ) + u_0, μ) = F(μ)

        When :attr:`~StationaryModel.operator` is linear, the affine shift is
        moved to the right-hand side to obtain::

            L(u(μ), μ) = F(μ) - L(u_0, μ)

        Solutions of the original |Model| can be obtained by adding `u_0` to the
        solutions of the deaffinized |Model|.

        The :attr:`~StationaryModel.output_functional` is adapted accordingly to
        yield the same output for given |parameter values|.

        Parameters
        ----------
        arg
            Either a |VectorArray| of length 1 containing the vector `u_0`.
            Alternatively, |parameter values| can be provided, for which the
            model is :meth:`solved <pymor.models.interface.Model.solve>` to
            obtain `u_0`.

        Returns
        -------
        The deaffinized |Model|.
        """
        if not isinstance(arg, VectorArray):
            mu = self.parameters.parse(arg)
            arg = self.solve(mu)
        assert arg in self.solution_space and len(arg) == 1

        affine_shift = arg

        if self.operator.linear:
            new_operator = self.operator
            new_rhs = self.rhs - self.operator @ VectorOperator(affine_shift)
        else:
            new_operator = \
                self.operator @ (IdentityOperator(self.solution_space)
                                 + ConstantOperator(affine_shift, self.solution_space))
            new_rhs = self.rhs

        if not isinstance(self.output_functional, ZeroOperator):
            new_output_functional = \
                self.output_functional @ (IdentityOperator(self.solution_space)
                                          + ConstantOperator(affine_shift, self.solution_space))
        else:
            new_output_functional = self.output_functional

        return self.with_(operator=new_operator, rhs=new_rhs, output_functional=new_output_functional,
                          error_estimator=None)


class InstationaryModel(Model):
    """Generic class for models of instationary problems.

    This class describes instationary problems given by the equations::

        M * ∂_t u(t, μ) + L(u(μ), t, μ) = F(t, μ)
                                u(0, μ) = u_0(μ)

    for t in [0,T], where L is a (possibly non-linear) time-dependent
    |Operator|, F is a time-dependent vector-like |Operator|, and u_0 the
    initial data. The mass |Operator| M is assumed to be linear.

    Parameters
    ----------
    T
        The final time T.
    initial_data
        The initial data `u_0`. Either a |VectorArray| of length 1 or
        (for the |Parameter|-dependent case) a vector-like |Operator|
        (i.e. a linear |Operator| with `source.dim == 1`) which
        applied to `NumpyVectorArray(np.array([1]))` will yield the
        initial data for given |parameter values|.
    operator
        The |Operator| L.
    rhs
        The right-hand side F.
    mass
        The mass |Operator| `M`. If `None`, the identity is assumed.
    time_stepper
        The :class:`time-stepper <pymor.algorithms.timestepping.TimeStepper>`
        to be used by :meth:`~pymor.models.interface.Model.solve`.
    output_functional
        |Operator| mapping a given solution to the model output. In many applications,
        this will be a |Functional|, i.e. an |Operator| mapping to scalars.
        This is not required, however.
    products
        A dict of product |Operators| defined on the discrete space the
        problem is posed on. For each product with key `'x'` a corresponding
        attribute `x_product`, as well as a norm method `x_norm` is added to
        the model.
    error_estimator
        An error estimator for the problem. This can be any object with
        an `estimate_error(U, mu, m)` method. If `error_estimator` is
        not `None`, an `estimate_error(U, mu)` method is added to the
        model which will call `error_estimator.estimate_error(U, mu, self)`.
    visualizer
        A visualizer for the problem. This can be any object with
        a `visualize(U, m, ...)` method. If `visualizer`
        is not `None`, a `visualize(U, *args, **kwargs)` method is added
        to the model which forwards its arguments to the
        visualizer's `visualize` method.
    name
        Name of the model.
    """

<<<<<<< HEAD
    def __init__(self, T, initial_data, operator, rhs, mass=None, time_stepper=None,
=======
    _compute_allowed_kwargs = frozenset({'return_error_sequence'})

    def __init__(self, T, initial_data, operator, rhs, mass=None, time_stepper=None, num_values=None,
>>>>>>> e2aad83f
                 output_functional=None, products=None, error_estimator=None, visualizer=None, name=None):

        if isinstance(rhs, VectorArray):
            assert rhs in operator.range
            rhs = VectorOperator(rhs, name='rhs')
        if isinstance(initial_data, VectorArray):
            assert initial_data in operator.source
            initial_data = VectorOperator(initial_data, name='initial_data')
        mass = mass or IdentityOperator(operator.source)
        rhs = rhs or ZeroOperator(operator.source, NumpyVectorSpace(1))
        output_functional = output_functional or ZeroOperator(NumpyVectorSpace(0), operator.source)

        assert isinstance(time_stepper, TimeStepper)
        assert initial_data.source.is_scalar
        assert operator.source == initial_data.range
        assert rhs.linear and rhs.range == operator.range and rhs.source.is_scalar
        assert mass.linear and mass.source == mass.range == operator.source
        assert output_functional.source == operator.source

        try:
            dim_input = [op.parameters['input']
                         for op in [operator, rhs, output_functional] if 'input' in op.parameters].pop()
        except IndexError:
            dim_input = 0

        super().__init__(dim_input=dim_input, products=products, error_estimator=error_estimator,
                         visualizer=visualizer, name=name)

        self.parameters_internal = dict(self.parameters_internal, t=1)
        self.__auto_init(locals())
        self.solution_space = operator.source
        self.linear = operator.linear and (output_functional is None or output_functional.linear)
        self.dim_output = output_functional.range.dim

    def __str__(self):
        return (
            f'{self.name}\n'
            f'    class: {self.__class__.__name__}\n'
            f'    {"linear" if self.linear else "non-linear"}\n'
            f'    T: {self.T}\n'
            f'    solution_space:  {self.solution_space}\n'
            f'    dim_input:       {self.dim_input}\n'
            f'    dim_output:      {self.dim_output}\n'
        )

    def with_time_stepper(self, **kwargs):
        return self.with_(time_stepper=self.time_stepper.with_(**kwargs))

    def _compute_solution(self, mu=None, **kwargs):
        return self.time_stepper.solve(
                initial_time=0., end_time=self.T, initial_data=self.initial_data, operator=self.operator, rhs=self.rhs,
                mass=self.mass, mu=mu, return_iter=False, return_times=False)

    def to_lti(self):
        """Convert model to |LTIModel|.

        This method interprets the given model as an |LTIModel|
        in the following way::

            - self.operator        -> A
            self.rhs               -> B
            self.output_functional -> C
            None                   -> D
            self.mass              -> E
        """
        A = - self.operator
        B = self.rhs
        C = self.output_functional
        E = self.mass

        if not all(op.linear for op in [A, B, C, E]):
            raise ValueError('Operators not linear.')

        from pymor.models.iosys import LTIModel
        return LTIModel(A, B, C, E=E, visualizer=self.visualizer)<|MERGE_RESOLUTION|>--- conflicted
+++ resolved
@@ -270,13 +270,9 @@
         Name of the model.
     """
 
-<<<<<<< HEAD
+    _compute_allowed_kwargs = frozenset({'return_error_sequence'})
+
     def __init__(self, T, initial_data, operator, rhs, mass=None, time_stepper=None,
-=======
-    _compute_allowed_kwargs = frozenset({'return_error_sequence'})
-
-    def __init__(self, T, initial_data, operator, rhs, mass=None, time_stepper=None, num_values=None,
->>>>>>> e2aad83f
                  output_functional=None, products=None, error_estimator=None, visualizer=None, name=None):
 
         if isinstance(rhs, VectorArray):
