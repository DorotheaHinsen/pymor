# -*- coding: utf-8 -*-
# This file is part of the pyMOR project (http://www.pymor.org).
# Copyright 2013-2016 pyMOR developers and contributors. All rights reserved.
# License: BSD 2-Clause License (http://opensource.org/licenses/BSD-2-Clause)

from numbers import Number

import numpy as np

from pymor.core.interfaces import BasicInterface, abstractmethod, abstractclassmethod, abstractproperty
from pymor.vectorarrays.interfaces import VectorArrayInterface, _INDEXTYPES


class VectorInterface(BasicInterface):
    """Interface for vectors.

    This Interface is mainly intended to be used in conjunction with |ListVectorArray|. In general, all
    pyMOR objects operate on |VectorArrays| instead of single vectors! All methods of the interface have
    a direct counterpart in the |VectorArray| interface.
    """

    @abstractclassmethod
    def make_zeros(cls, subtype=None):
        pass

    @abstractproperty
    def dim(self):
        pass

    @property
    def subtype(self):
        return None

    @abstractmethod
    def copy(self, deep=False):
        pass

    @abstractmethod
    def scal(self, alpha):
        pass

    @abstractmethod
    def axpy(self, alpha, x):
        pass

    @abstractmethod
    def dot(self, other):
        pass

    @abstractmethod
    def l1_norm(self):
        pass

    @abstractmethod
    def l2_norm(self):
        pass

    @abstractmethod
    def l2_norm2(self):
        pass

    def sup_norm(self):
        if self.dim == 0:
            return 0.
        else:
            _, max_val = self.amax()
            return max_val

    @abstractmethod
    def components(self, component_indices):
        pass

    @abstractmethod
    def amax(self):
        pass

    def __add__(self, other):
        result = self.copy()
        result.axpy(1, other)
        return result

    def __iadd__(self, other):
        self.axpy(1, other)
        return self

    __radd__ = __add__

    def __sub__(self, other):
        result = self.copy()
        result.axpy(-1, other)
        return result

    def __isub__(self, other):
        self.axpy(-1, other)
        return self

    def __mul__(self, other):
        result = self.copy()
        result.scal(other)
        return result

    def __imul__(self, other):
        self.scal(other)
        return self

    def __neg__(self):
        result = self.copy()
        result.scal(-1)
        return result


class CopyOnWriteVector(VectorInterface):

    @abstractclassmethod
    def from_instance(cls, instance):
        pass

    @abstractmethod
    def _copy_data(self):
        pass

    @abstractmethod
    def _scal(self, alpha):
        pass

    @abstractmethod
    def _axpy(self, alpha, x):
        pass

    def copy(self, deep=False):
        c = self.from_instance(self)
        if deep:
            c._copy_data()
        else:
            try:
                self._refcount[0] += 1
            except AttributeError:
                self._refcount = [2]
            c._refcount = self._refcount
        return c

    def scal(self, alpha):
        self._copy_data_if_needed()
        self._scal(alpha)

    def axpy(self, alpha, x):
        self._copy_data_if_needed()
        self._axpy(alpha, x)

    def __del__(self):
        try:
            self._refcount[0] -= 1
        except AttributeError:
            pass

    def _copy_data_if_needed(self):
        try:
            if self._refcount[0] > 1:
                self._refcount[0] -= 1
                self._copy_data()
                self._refcount = [1]
        except AttributeError:
            self._refcount = [1]


class NumpyVector(CopyOnWriteVector):
    """Vector stored in a NumPy 1D-array."""

    def __init__(self, instance, dtype=None, copy=False, order=None, subok=False):
        if isinstance(instance, np.ndarray) and not copy:
            self._array = instance
        else:
            self._array = np.array(instance, dtype=dtype, copy=copy, order=order, subok=subok, ndmin=1)
        assert self._array.ndim == 1

    @classmethod
    def from_instance(cls, instance):
        return cls(instance._array)

    @classmethod
    def make_zeros(cls, subtype=None):
        assert isinstance(subtype, Number)
        return NumpyVector(np.zeros(subtype))

    @property
    def data(self):
        return self._array

    @property
    def dim(self):
        return len(self._array)

    @property
    def subtype(self):
        return len(self._array)

    def _copy_data(self):
        self._array = self._array.copy()

    def _scal(self, alpha):
        self._array *= alpha

    def _axpy(self, alpha, x):
        assert self.dim == x.dim
        if alpha == 0:
            return
        if alpha == 1:
            self._array += x._array
        elif alpha == -1:
            self._array -= x._array
        else:
            self._array += x._array * alpha

    def dot(self, other):
        assert self.dim == other.dim
        return np.sum(self._array * other._array)

    def l1_norm(self):
        return np.sum(np.abs(self._array))

    def l2_norm(self):
        return np.linalg.norm(self._array)

    def l2_norm2(self):
        return np.sum((self._array * self._array.conj()).real)

    def components(self, component_indices):
        return self._array[component_indices]

    def amax(self):
        A = np.abs(self._array)
        max_ind = np.argmax(A)
        max_val = A[max_ind]
        return max_ind, max_val


class ListVectorArray(VectorArrayInterface):
    """|VectorArray| implementation via a python list of vectors.

    The subtypes a ListVectorArray can have are tuples
    `(vector_type, vector_subtype)` where `vector_type` is a
    subclass of VectorInterface and `vector_subtype` is a valid
    subtype for `vector_type`.
    """

    _NONE = tuple()

    def __init__(self, vectors, subtype=_NONE, copy=True):
        vectors = list(vectors)
        if subtype is self._NONE:
            assert len(vectors) > 0
            subtype = (type(vectors[0]), vectors[0].subtype)
        if not copy:
            self._list = vectors
        else:
            self._list = [v.copy() for v in vectors]
        self.vector_type, self.vector_subtype = vector_type, vector_subtype = subtype
        assert all(v.subtype == vector_subtype for v in self._list)

    @classmethod
    def make_array(cls, subtype=None, count=0, reserve=0):
        assert count >= 0
        assert reserve >= 0
        vector_type, vector_subtype = subtype
        return cls([vector_type.make_zeros(vector_subtype) for _ in range(count)], subtype=subtype, copy=False)

    @classmethod
    def from_data(cls, data, subtype):
        return cls([NumpyVector(v) for v in data], subtype=subtype)

    def __len__(self):
        return len(self._list)

    @property
    def data(self):
        if not hasattr(self.space.type, 'data'):
            raise TypeError('{} does not have a data attribute'.format(self.space.type))
        if len(self._list) > 0:
            return np.array([v.data for v in self._list])
        else:
            return np.empty((0, self.dim))

    @property
    def dim(self):
        if len(self._list) > 0:
            return self._list[0].dim
        else:
            return self.vector_type.make_zeros(self.vector_subtype).dim

    @property
    def subtype(self):
        return (self.vector_type, self.vector_subtype)

    def copy(self, ind=None, deep=False):
        assert self.check_ind(ind)

        if ind is None:
            vecs = [v.copy(deep=deep) for v in self._list]
        elif isinstance(ind, Number):
            vecs = [self._list[ind].copy(deep=deep)]
        else:
            vecs = [self._list[i].copy(deep=deep) for i in ind]

        return type(self)(vecs, subtype=self.subtype, copy=False)

    def append(self, other, o_ind=None, remove_from_other=False):
        assert other.check_ind(o_ind)
        assert other.space == self.space
        assert other is not self or not remove_from_other

        other_list = other._list
        if not remove_from_other:
            if o_ind is None:
                self._list.extend([v.copy() for v in other_list])
            elif isinstance(o_ind, Number):
                self._list.append(other_list[o_ind].copy())
            else:
                self._list.extend([other_list[i].copy() for i in o_ind])
        else:
            if o_ind is None:
                self._list.extend(other_list)
                other._list = []
            elif isinstance(o_ind, Number):
                self._list.append(other_list.pop(o_ind))
            else:
                self._list.extend([other_list[i] for i in o_ind])
                remaining = sorted(set(range(len(other_list))) - set(o_ind))
                other._list = [other_list[i] for i in remaining]

    def remove(self, ind=None):
        assert self.check_ind(ind)
        if ind is None:
            self._list = []
        elif isinstance(ind, Number):
            del self._list[ind]
        else:
            thelist = self._list
            remaining = sorted(set(range(len(self))) - set(ind))
            self._list = [thelist[i] for i in remaining]

    def replace(self, other, ind=None, o_ind=None, remove_from_other=False):
        assert self.check_ind_unique(ind)
        assert other.check_ind(o_ind)
        assert other.space == self.space
        assert other is not self or not remove_from_other

        if ind is None:
            c = self.empty()
            c.append(other, o_ind=o_ind, remove_from_other=remove_from_other)
            assert len(c) == len(self)
            self._list = c._list
        elif isinstance(ind, Number):
            if o_ind is None:
                assert len(other._list) == 1
                if not remove_from_other:
                    self._list[ind] = other._list[0].copy()
                else:
                    self._list[ind] = other._list.pop()
            else:
                if not isinstance(o_ind, Number):
                    assert len(o_ind) == 1
                    o_ind = o_ind[0]
                if not remove_from_other:
                    self._list[ind] = other._list[o_ind].copy()
                else:
                    self._list[ind] = other._list.pop(o_ind)
        else:
            if isinstance(o_ind, Number):
                assert len(ind) == 1
                if not remove_from_other:
                    self._list[ind[0]] = other._list[o_ind].copy()
                else:
                    self._list[ind[0]] = other._list.pop(o_ind)
            else:
                o_ind = range(len(other)) if o_ind is None else o_ind
                assert len(ind) == len(o_ind)
                if not remove_from_other:
                    l = self._list
                    # if other is self, we have to make a copy of our list, to prevent
                    # messing things up, e.g. when swapping vectors
                    other_list = list(l) if other is self else other._list
                    for i, oi in zip(ind, o_ind):
                        l[i] = other_list[oi].copy()
                else:
                    for i, oi in zip(ind, o_ind):
                        self._list[i] = other._list[oi]
                    other_list = other._list
                    remaining = sorted(set(range(len(other_list))) - set(o_ind))
                    other._list = [other_list[i] for i in remaining]

    def scal(self, alpha, ind=None):
        assert self.check_ind_unique(ind)
        assert isinstance(alpha, Number) \
            or isinstance(alpha, np.ndarray) and alpha.shape == (self.len_ind(ind),)

        if ind is None:
            if isinstance(alpha, np.ndarray):
                for a, v in zip(alpha, self._list):
                    v.scal(a)
            else:
                for v in self._list:
                    v.scal(alpha)
        elif isinstance(ind, Number):
            if isinstance(alpha, np.ndarray):
                alpha = alpha[0]
            self._list[ind].scal(alpha)
        else:
            l = self._list
            if isinstance(alpha, np.ndarray):
                for a, i in zip(alpha, ind):
                    l[i].scal(a)
            else:
                for i in ind:
                    l[i].scal(alpha)

    def axpy(self, alpha, x, ind=None, x_ind=None):
        assert self.check_ind_unique(ind)
        assert x.check_ind(x_ind)
        assert self.space == x.space
        assert self.len_ind(ind) == x.len_ind(x_ind) or x.len_ind(x_ind) == 1
        assert isinstance(alpha, _INDEXTYPES) \
            or isinstance(alpha, np.ndarray) and alpha.shape == (self.len_ind(ind),)

        if self is x:
            if ind is None or x_ind is None:
                self.axpy(alpha, x.copy(), ind, x_ind)
                return
            ind_set = {ind} if isinstance(ind, _INDEXTYPES) else set(ind)
            x_ind_set = {x_ind} if isinstance(x_ind, _INDEXTYPES) else set(x_ind)
            if ind_set.intersection(x_ind_set):
                self.axpy(alpha, x.copy(x_ind), ind)
                return

        if ind is None:
            Y = iter(self._list)
            len_Y = len(self._list)
        elif isinstance(ind, _INDEXTYPES):
            Y = iter([self._list[ind]])
            len_Y = 1
        else:
            Y = (self._list[i] for i in ind)
            len_Y = len(ind)

        if x_ind is None:
            X = iter(x._list)
            len_X = len(x._list)
        elif isinstance(x_ind, _INDEXTYPES):
            X = iter([x._list[x_ind]])
            len_X = 1
        else:
            X = (x._list[i] for i in x_ind)
            len_X = len(x_ind)

        if np.all(alpha == 0):
            return
        elif len_X == 1:
            xx = next(X)
            if isinstance(alpha, np.ndarray):
                for a, y in zip(alpha, Y):
                    y.axpy(a, xx)
            else:
                for y in Y:
                    y.axpy(alpha, xx)
        else:
            assert len_X == len_Y
            if isinstance(alpha, np.ndarray):
                for a, xx, y in zip(alpha, X, Y):
                    y.axpy(a, xx)
            else:
                for xx, y in zip(X, Y):
                    y.axpy(alpha, xx)

    def dot(self, other, ind=None, o_ind=None):
        assert self.check_ind(ind)
        assert other.check_ind(o_ind)
        assert self.space == other.space

        if ind is None:
            A = self._list
            len_A = len(A)
        elif isinstance(ind, Number):
            A = [self._list[ind]]
            len_A = 1
        else:
            A = (self._list[i] for i in ind)
            len_A = len(ind)

        if o_ind is None:
            B = other._list
            len_B = len(B)
        elif isinstance(o_ind, Number):
            B = [other._list[o_ind]]
            len_B = 1
        else:
            B = (other._list[i] for i in o_ind)
            len_B = len(o_ind)

        A = list(A)
        B = list(B)
        R = np.empty((len_A, len_B))
        for i, a in enumerate(A):
            for j, b in enumerate(B):
                R[i, j] = a.dot(b)
        return R

    def pairwise_dot(self, other, ind=None, o_ind=None):
        assert self.check_ind(ind)
        assert other.check_ind(o_ind)
        assert self.space == other.space

        if ind is None:
            A = self._list
            len_A = len(A)
        elif isinstance(ind, Number):
            A = [self._list[ind]]
            len_A = 1
        else:
            A = (self._list[i] for i in ind)
            len_A = len(ind)

        if o_ind is None:
            B = other._list
            len_B = len(B)
        elif isinstance(o_ind, Number):
            B = [other._list[o_ind]]
            len_B = 1
        else:
            B = (other._list[i] for i in o_ind)
            len_B = len(o_ind)

        assert len_A == len_B
        return np.array([a.dot(b) for a, b in zip(A, B)])

    def gramian(self, ind=None):
        assert self.check_ind(ind)

        if ind is None:
            A = self._list
        elif isinstance(ind, Number):
            A = [self._list[ind]]
        else:
            A = [self._list[i] for i in ind]

        R = np.empty((len(A), len(A)))
        for i in range(len(A)):
            for j in range(i, len(A)):
                R[i, j] = A[i].dot(A[j])
                R[j, i] = R[i, j]
        return R

    def lincomb(self, coefficients, ind=None):
        assert self.check_ind(ind)
        assert 1 <= coefficients.ndim <= 2

        if coefficients.ndim == 1:
            coefficients = coefficients[np.newaxis, :]

        if ind is None:
            V = self._list
        elif isinstance(ind, Number):
            V = [self._list[ind]]
        else:
            V = [self._list[i] for i in ind]

        assert coefficients.shape[1] == self.len_ind(ind)

        RL = []
        for coeffs in coefficients:
            R = self.vector_type.make_zeros(self.vector_subtype)
            for v, c in zip(V, coeffs):
                R.axpy(c, v)
            RL.append(R)

        return type(self)(RL, subtype=self.subtype, copy=False)

    def l1_norm(self, ind=None):
        assert self.check_ind(ind)

        if ind is None:
            ind = range(len(self._list))
        elif isinstance(ind, Number):
            ind = [ind]

        return np.array([self._list[i].l1_norm() for i in ind])

    def l2_norm(self, ind=None):
        assert self.check_ind(ind)

        if ind is None:
            ind = range(len(self._list))
        elif isinstance(ind, Number):
            ind = [ind]

        return np.array([self._list[i].l2_norm() for i in ind])

    def l2_norm2(self, ind=None):
        assert self.check_ind(ind)

        if ind is None:
<<<<<<< HEAD
            ind = xrange(len(self._list))
=======
            ind = range(len(self._list))
>>>>>>> 166ef50c
        elif isinstance(ind, Number):
            ind = [ind]

        return np.array([self._list[i].l2_norm2() for i in ind])

    def sup_norm(self, ind=None):
        assert self.check_ind(ind)

        if ind is None:
            ind = range(len(self._list))
        elif isinstance(ind, Number):
            ind = [ind]

        return np.array([self._list[i].sup_norm() for i in ind])

    def components(self, component_indices, ind=None):
        assert self.check_ind(ind)
        assert isinstance(component_indices, list) and (len(component_indices) == 0 or min(component_indices) >= 0) \
            or (isinstance(component_indices, np.ndarray) and component_indices.ndim == 1
                and (len(component_indices) == 0 or np.min(component_indices) >= 0))

        if ind is None:
            ind = range(len(self._list))
        elif isinstance(ind, Number):
            ind = [ind]

        if len(ind) == 0:
            assert len(component_indices) == 0 \
                or isinstance(component_indices, list) and max(component_indices) < self.dim \
                or isinstance(component_indices, np.ndarray) and np.max(component_indices) < self.dim
            return np.empty((0, len(component_indices)))

        R = np.empty((len(ind), len(component_indices)))
        for k, i in enumerate(ind):
            R[k] = self._list[i].components(component_indices)

        return R

    def amax(self, ind=None):
        assert self.check_ind(ind)
        assert self.dim > 0

        if ind is None:
            ind = range(len(self._list))
        elif isinstance(ind, Number):
            ind = [ind]

        MI = np.empty(len(ind), dtype=np.int)
        MV = np.empty(len(ind))

        for k, i in enumerate(ind):
            MI[k], MV[k] = self._list[i].amax()

        return MI, MV

    def __str__(self):
        return 'ListVectorArray of {} {}s of dimension {}'.format(len(self._list), str(self.vector_type), self.dim)<|MERGE_RESOLUTION|>--- conflicted
+++ resolved
@@ -597,11 +597,7 @@
         assert self.check_ind(ind)
 
         if ind is None:
-<<<<<<< HEAD
-            ind = xrange(len(self._list))
-=======
             ind = range(len(self._list))
->>>>>>> 166ef50c
         elif isinstance(ind, Number):
             ind = [ind]
 
