# -*- coding: utf-8 -*-
# This file is part of the pyMOR project (http://www.pymor.org).
# Copyright Holders: Rene Milk, Stephan Rave, Felix Schindler
# License: BSD 2-Clause License (http://opensource.org/licenses/BSD-2-Clause)

from __future__ import absolute_import, division, print_function

from numbers import Number

import numpy as np
from scipy.sparse import issparse

from pymor.core import NUMPY_INDEX_QUIRK
from pymor.vectorarrays.interfaces import VectorArrayInterface, VectorSpace


class NumpyVectorArray(VectorArrayInterface):
    """|VectorArray| implementation via |NumPy arrays|.

    This is the default |VectorArray| type used by all |Operators|
    implemented directly in pyMOR. Reduced |Operators| will also
    expect |NumpyVectorArrays|.

    Note that this class is just a thin wrapper around the underlying
    |NumPy array|. Thus, while operations like
    :meth:`~VectorArrayInterface.axpy` or :meth:`VectorArrayInterface.dot`
    will be quite efficient, removing or appending vectors will
    be costly.
    """

    def __init__(self, instance, dtype=None, copy=False, order=None, subok=False):
        assert not isinstance(instance, np.matrixlib.defmatrix.matrix)
        if isinstance(instance, np.ndarray):
            if copy:
                self._array = instance.copy()
            else:
                self._array = instance
        elif issparse(instance):
            self._array = instance.toarray()
        elif hasattr(instance, 'data'):
            self._array = instance.data
            if copy:
                self._array = self._array.copy()
        else:
            self._array = np.array(instance, dtype=dtype, copy=copy, order=order, subok=subok, ndmin=2)
        if self._array.ndim != 2:
            assert self._array.ndim == 1
            self._array = np.reshape(self._array, (1, -1))
        self._len = len(self._array)
        self._refcount = [1]

    @classmethod
    def from_file(cls, path, key=None, single_vector=False, transpose=False):
        assert not (single_vector and transpose)
        from pymor.tools.io import load_matrix
        array = load_matrix(path, key=key)
        assert isinstance(array, np.ndarray)
        assert array.ndim <= 2
        if array.ndim == 1:
            array = array.reshape((1, -1))
        if single_vector:
            assert array.shape[0] == 1 or array.shape[1] == 1
            array = array.reshape((1, -1))
        if transpose:
            array = array.T
        return cls(array)

    @classmethod
    def make_array(cls, subtype=None, count=0, reserve=0):
        assert isinstance(subtype, Number)
        assert count >= 0
        assert reserve >= 0
        va = cls(np.empty((0, 0)))
        va._array = np.zeros((max(count, reserve), subtype))
        va._len = count
        return va

    @property
    def data(self):
        return self._array[:self._len]

    def __len__(self):
        return self._len

    @property
    def subtype(self):
        return self._array.shape[1]

    @property
    def dim(self):
        return self._array.shape[1]

    def copy(self, ind=None, deep=False):
        assert self.check_ind(ind)

        if not deep and ind is None:
            c = NumpyVectorArray(self._array, copy=False)
            c._len = self._len
            c._refcount = self._refcount
            self._refcount[0] += 1
            return c

        if NUMPY_INDEX_QUIRK and self._len == 0:
            return NumpyVectorArray(self._array[:0], copy=True)

        if ind is None:
            return NumpyVectorArray(self._array[:self._len], copy=True)
        else:
            C = NumpyVectorArray(self._array[ind], copy=False)
            if not C._array.flags['OWNDATA']:
                C._array = np.array(C._array)
            return C

    def append(self, other, o_ind=None, remove_from_other=False):
        assert other.check_ind(o_ind)
        assert self.dim == other.dim
        assert other is not self or not remove_from_other

        if self._refcount[0] > 1:
            self._deep_copy()
        if remove_from_other and other._refcount[0] > 1:
            other._deep_copy()

        if NUMPY_INDEX_QUIRK and other._len == 0:
            o_ind = None

        if o_ind is None:
            len_other = other._len
            if len_other <= self._array.shape[0] - self._len:
                if self._array.dtype != other._array.dtype:
                    self._array = self._array.astype(np.promote_types(self._array.dtype, other._array.dtype))
<<<<<<< HEAD
                self._array[self._len:self._len + len_other] = other._array
=======
                self._array[self._len:self._len + len_other] = other._array[:len_other]
>>>>>>> ca335560
            else:
                self._array = np.vstack((self._array[:self._len], other._array[:len_other]))
            self._len += len_other
        else:
            if not hasattr(o_ind, '__len__'):
                len_other = 1
                o_ind = [o_ind]
            else:
                len_other = len(o_ind)
            if len_other <= self._array.shape[0] - self._len:
                if self._array.dtype != other._array.dtype:
                    self._array = self._array.astype(np.promote_types(self._array.dtype, other._array.dtype))
                other._array.take(o_ind, axis=0, out=self._array[self._len:self._len + len_other])
            else:
                self._array = np.append(self._array[:self._len], other._array[o_ind], axis=0)
            self._len += len_other
        if remove_from_other:
            other.remove(o_ind)

    def remove(self, ind=None):
        assert self.check_ind(ind)

        if self._refcount[0] > 1:
            self._deep_copy()

        if ind is None:
            self._array = np.zeros((0, self.dim))
            self._len = 0
        else:
            if hasattr(ind, '__len__'):
                if len(ind) == 0:
                    return
                remaining = sorted(set(xrange(len(self))) - set(ind))
                self._array = self._array[remaining]
            else:
                assert -self._len < ind < self._len
                self._array = self._array[range(ind) + range(ind + 1, self._len)]
            self._len = self._array.shape[0]
        if not self._array.flags['OWNDATA']:
            self._array = self._array.copy()

    def replace(self, other, ind=None, o_ind=None, remove_from_other=False):
        assert self.check_ind_unique(ind)
        assert other.check_ind(o_ind)
        assert self.dim == other.dim
        assert other is not self or not remove_from_other

        if self._refcount[0] > 1:
            self._deep_copy()
        if remove_from_other and other._refcount[0] > 1:
            other._deep_copy()

        if NUMPY_INDEX_QUIRK:
            if self._len == 0 and hasattr(ind, '__len__'):
                ind = None
            if other._len == 0 and hasattr(o_ind, '__len__'):
                o_ind = None

        if ind is None:
            if o_ind is None:
                if other is self:
                    return
                assert other._len == self._len
                self._array = other._array[:other._len].copy()
            else:
                if not hasattr(o_ind, '__len__'):
                    o_ind = [o_ind]
                assert self._len == len(o_ind)
                self._array = other._array[o_ind]
            self._len = self._array.shape[0]
        else:
            len_ind = self.len_ind(ind)
            other_array = np.array(self._array) if other is self else other._array
            if self._array.dtype != other._array.dtype:
                self._array = self._array.astype(np.promote_types(self._array.dtype, other._array.dtype))
            if o_ind is None:
                assert len_ind == other._len
                self._array[ind] = other_array[:other._len]
            else:
                len_oind = other.len_ind(o_ind)
                assert len_ind == len_oind
                self._array[ind] = other_array[o_ind]
        assert self._array.flags['OWNDATA']

        if remove_from_other:
            other.remove(o_ind)

    def scal(self, alpha, ind=None):
        assert self.check_ind_unique(ind)
        assert isinstance(alpha, Number) \
            or isinstance(alpha, np.ndarray) and alpha.shape == (self.len_ind(ind),)

        if self._refcount[0] > 1:
            self._deep_copy()

        if NUMPY_INDEX_QUIRK and self._len == 0:
            return

        if isinstance(alpha, np.ndarray) and not isinstance(ind, Number):
            alpha = alpha[:, np.newaxis]

<<<<<<< HEAD
        alpha_dtype = type(alpha) if isinstance(alpha, Number) else alpha.dtype
=======
        alpha_type = type(alpha)
        alpha_dtype = alpha.dtype if alpha_type is np.ndarray else alpha_type
>>>>>>> ca335560
        if self._array.dtype != alpha_dtype:
            self._array = self._array.astype(np.promote_types(self._array.dtype, alpha_dtype))

        if ind is None:
            self._array[:self._len] *= alpha
        else:
            self._array[ind] *= alpha

    def axpy(self, alpha, x, ind=None, x_ind=None):
        assert self.check_ind_unique(ind)
        assert x.check_ind(x_ind)
        assert self.dim == x.dim
        assert self.len_ind(ind) == x.len_ind(x_ind) or x.len_ind(x_ind) == 1
        assert isinstance(alpha, Number) \
            or isinstance(alpha, np.ndarray) and alpha.shape == (self.len_ind(ind),)

        if self._refcount[0] > 1:
            self._deep_copy()

        if NUMPY_INDEX_QUIRK:
            if self._len == 0 and hasattr(ind, '__len__'):
                ind = None
            if x._len == 0 and hasattr(x_ind, '__len__'):
                x_ind = None

        if np.all(alpha == 0):
            return

        B = x._array[:x._len] if x_ind is None else x._array[x_ind]

<<<<<<< HEAD
        alpha_dtype = type(alpha) if isinstance(alpha, Number) else alpha.dtype
=======
        alpha_type = type(alpha)
        alpha_dtype = alpha.dtype if alpha_type is np.ndarray else alpha_type
>>>>>>> ca335560
        if self._array.dtype != alpha_dtype:
            self._array = self._array.astype(np.promote_types(self._array.dtype, alpha_dtype))

        if np.all(alpha == 1):
            if ind is None:
                self._array[:self._len] += B
            elif isinstance(ind, Number) and B.ndim == 2:
                self._array[ind] += B.reshape((B.shape[1],))
            else:
                self._array[ind] += B
        elif np.all(alpha == -1):
            if ind is None:
                self._array[:self._len] -= B
            elif isinstance(ind, Number) and B.ndim == 2:
                self._array[ind] -= B.reshape((B.shape[1],))
            else:
                self._array[ind] -= B
        else:
            if isinstance(alpha, np.ndarray):
                alpha = alpha[:, np.newaxis]
            if ind is None:
                self._array[:self._len] += (B * alpha)
            elif isinstance(ind, Number):
                self._array[ind] += (B * alpha).reshape((-1,))
            else:
                self._array[ind] += (B * alpha)

    def dot(self, other, ind=None, o_ind=None):
        assert self.check_ind(ind)
        assert other.check_ind(o_ind)
        assert self.dim == other.dim

        if NUMPY_INDEX_QUIRK:
            if self._len == 0 and hasattr(ind, '__len__'):
                ind = None
            if other._len == 0 and hasattr(o_ind, '__len__'):
                o_ind = None

        A = self._array[:self._len] if ind is None else \
            self._array[ind] if hasattr(ind, '__len__') else self._array[ind:ind + 1]
        B = other._array[:other._len] if o_ind is None else \
            other._array[o_ind] if hasattr(o_ind, '__len__') else other._array[o_ind:o_ind + 1]

<<<<<<< HEAD
        return A.dot(B.conj().T)
=======
        if B.dtype in _complex_dtypes:
            return A.dot(B.conj().T)
        else:
            return A.dot(B.T)
>>>>>>> ca335560

    def pairwise_dot(self, other, ind=None, o_ind=None):
        assert self.check_ind(ind)
        assert other.check_ind(o_ind)
        assert self.dim == other.dim
        assert self.len_ind(ind) == other.len_ind(o_ind)

        if NUMPY_INDEX_QUIRK:
            if self._len == 0 and hasattr(ind, '__len__'):
                ind = None
            if other._len == 0 and hasattr(o_ind, '__len__'):
                o_ind = None

        A = self._array[:self._len] if ind is None else \
            self._array[ind] if hasattr(ind, '__len__') else self._array[ind:ind + 1]
        B = other._array[:other._len] if o_ind is None else \
            other._array[o_ind] if hasattr(o_ind, '__len__') else other._array[o_ind:o_ind + 1]

<<<<<<< HEAD
        return np.sum(A * B.conj(), axis=1)
=======
        if B.dtype in _complex_dtypes:
            return np.sum(A * B.conj(), axis=1)
        else:
            return np.sum(A * B, axis=1)
>>>>>>> ca335560

    def lincomb(self, coefficients, ind=None):
        assert self.check_ind(ind)
        assert 1 <= coefficients.ndim <= 2

        if NUMPY_INDEX_QUIRK and self._len == 0:
            ind = None

        if coefficients.ndim == 1:
            coefficients = coefficients[np.newaxis, ...]

        assert ind is None and coefficients.shape[1] == len(self) \
            or not hasattr(ind, '__len__') and coefficients.shape[1] == 1 \
            or hasattr(ind, '__len__') and coefficients.shape[1] == len(ind)

        if ind is None:
            return NumpyVectorArray(coefficients.dot(self._array[:self._len]), copy=False)
        elif hasattr(ind, '__len__'):
            return NumpyVectorArray(coefficients.dot(self._array[ind]), copy=False)
        else:
            return NumpyVectorArray(coefficients.dot(self._array[ind:ind + 1]), copy=False)

    def l1_norm(self, ind=None):
        assert self.check_ind(ind)

        if NUMPY_INDEX_QUIRK and self._len == 0:
            ind = None

        A = self._array[:self._len] if ind is None else \
            self._array[ind] if hasattr(ind, '__len__') else self._array[ind:ind + 1]

        return np.linalg.norm(A, ord=1, axis=1)

    def l2_norm(self, ind=None):
        assert self.check_ind(ind)

        if NUMPY_INDEX_QUIRK and self._len == 0:
            ind = None

        A = self._array[:self._len] if ind is None else \
            self._array[ind] if hasattr(ind, '__len__') else self._array[ind:ind + 1]

        return np.linalg.norm(A, axis=1)

    def components(self, component_indices, ind=None):
        assert self.check_ind(ind)
        assert isinstance(component_indices, list) and (len(component_indices) == 0 or min(component_indices) >= 0) \
            or (isinstance(component_indices, np.ndarray) and component_indices.ndim == 1
                and (len(component_indices) == 0 or np.min(component_indices) >= 0))
        # NumPy 1.9 is quite permissive when indexing arrays of size 0, so we have to add the
        # following check:
        assert self._len > 0 \
            or (isinstance(component_indices, list)
                and (len(component_indices) == 0 or max(component_indices) < self.dim)) \
            or (isinstance(component_indices, np.ndarray) and component_indices.ndim == 1
                and (len(component_indices) == 0 or np.max(component_indices) < self.dim))

        if NUMPY_INDEX_QUIRK and (self._len == 0 or self.dim == 0):
            assert isinstance(component_indices, list) \
                and (len(component_indices) == 0 or max(component_indices) < self.dim) \
                or isinstance(component_indices, np.ndarray) \
                and component_indices.ndim == 1 \
                and (len(component_indices) == 0 or np.max(component_indices) < self.dim)
            return np.zeros((self.len_ind(ind), len(component_indices)))

        if ind is None:
            return self._array[:self._len, component_indices]
        else:
            if not hasattr(ind, '__len__'):
                ind = [ind]
            return self._array[:, component_indices][ind, :]

    def amax(self, ind=None):
        assert self.dim > 0
        assert self.check_ind(ind)

        if NUMPY_INDEX_QUIRK and self._len == 0:
            ind = None

        if self._array.shape[1] == 0:
            l = self.len_ind(ind)
            return np.ones(l) * -1, np.zeros(l)

        A = self._array[:self._len] if ind is None else \
            self._array[ind] if hasattr(ind, '__len__') else self._array[ind:ind + 1]

        A = np.abs(A)
        max_ind = np.argmax(A, axis=1)
        max_val = A[np.arange(len(A)), max_ind]
        return max_ind, max_val

    def __str__(self):
        return self._array[:self._len].__str__()

    def __repr__(self):
        return 'NumpyVectorArray({})'.format(self._array[:self._len].__str__())

    def __del__(self):
        self._refcount[0] -= 1

    def _deep_copy(self):
        self._array = self._array.copy()  # copy the array data
        self._refcount[0] -= 1            # decrease refcount for original array
        self._refcount = [1]              # create new reference counter


def NumpyVectorSpace(dim):
    """Shorthand for |VectorSpace| `(NumpyVectorArray, dim)`."""
    return VectorSpace(NumpyVectorArray, dim)


_complex_dtypes = (np.complex64, np.complex128)<|MERGE_RESOLUTION|>--- conflicted
+++ resolved
@@ -129,11 +129,7 @@
             if len_other <= self._array.shape[0] - self._len:
                 if self._array.dtype != other._array.dtype:
                     self._array = self._array.astype(np.promote_types(self._array.dtype, other._array.dtype))
-<<<<<<< HEAD
-                self._array[self._len:self._len + len_other] = other._array
-=======
                 self._array[self._len:self._len + len_other] = other._array[:len_other]
->>>>>>> ca335560
             else:
                 self._array = np.vstack((self._array[:self._len], other._array[:len_other]))
             self._len += len_other
@@ -235,12 +231,8 @@
         if isinstance(alpha, np.ndarray) and not isinstance(ind, Number):
             alpha = alpha[:, np.newaxis]
 
-<<<<<<< HEAD
-        alpha_dtype = type(alpha) if isinstance(alpha, Number) else alpha.dtype
-=======
         alpha_type = type(alpha)
         alpha_dtype = alpha.dtype if alpha_type is np.ndarray else alpha_type
->>>>>>> ca335560
         if self._array.dtype != alpha_dtype:
             self._array = self._array.astype(np.promote_types(self._array.dtype, alpha_dtype))
 
@@ -271,12 +263,8 @@
 
         B = x._array[:x._len] if x_ind is None else x._array[x_ind]
 
-<<<<<<< HEAD
-        alpha_dtype = type(alpha) if isinstance(alpha, Number) else alpha.dtype
-=======
         alpha_type = type(alpha)
         alpha_dtype = alpha.dtype if alpha_type is np.ndarray else alpha_type
->>>>>>> ca335560
         if self._array.dtype != alpha_dtype:
             self._array = self._array.astype(np.promote_types(self._array.dtype, alpha_dtype))
 
@@ -320,14 +308,10 @@
         B = other._array[:other._len] if o_ind is None else \
             other._array[o_ind] if hasattr(o_ind, '__len__') else other._array[o_ind:o_ind + 1]
 
-<<<<<<< HEAD
-        return A.dot(B.conj().T)
-=======
         if B.dtype in _complex_dtypes:
             return A.dot(B.conj().T)
         else:
             return A.dot(B.T)
->>>>>>> ca335560
 
     def pairwise_dot(self, other, ind=None, o_ind=None):
         assert self.check_ind(ind)
@@ -346,14 +330,10 @@
         B = other._array[:other._len] if o_ind is None else \
             other._array[o_ind] if hasattr(o_ind, '__len__') else other._array[o_ind:o_ind + 1]
 
-<<<<<<< HEAD
-        return np.sum(A * B.conj(), axis=1)
-=======
         if B.dtype in _complex_dtypes:
             return np.sum(A * B.conj(), axis=1)
         else:
             return np.sum(A * B, axis=1)
->>>>>>> ca335560
 
     def lincomb(self, coefficients, ind=None):
         assert self.check_ind(ind)
